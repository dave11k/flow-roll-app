--- conflicted
+++ resolved
@@ -18,12 +18,9 @@
 import { getLocationsFromDb, getUniqueSubmissionsFromDb } from '@/services/database';
 import KeyboardDismissButton from '@/components/KeyboardDismissButton';
 import SimpleDatePicker from '@/components/SimpleDatePicker';
-<<<<<<< HEAD
 import { useFilterModal } from '@/contexts/FilterModalContext';
-=======
 import { useModalAnimation } from '@/hooks/useModalAnimation';
 import StarRating from '@/components/StarRating';
->>>>>>> 69b75140
 
 interface SessionFilters {
   dateRange: {
@@ -81,48 +78,13 @@
 
   useEffect(() => {
     if (visible) {
-<<<<<<< HEAD
-      setIsVisible(true);
       setIsFilterModalOpen(true);
-      dragY.setValue(0);
       setLocalFilters(filters);
       loadData();
-      Animated.parallel([
-        Animated.timing(slideAnim, {
-          toValue: screenHeight * 0.1,
-          duration: 300,
-          useNativeDriver: true,
-        }),
-        Animated.timing(opacityAnim, {
-          toValue: 1,
-          duration: 300,
-          useNativeDriver: true,
-        }),
-      ]).start();
-    } else if (isVisible) {
-      Animated.parallel([
-        Animated.timing(slideAnim, {
-          toValue: screenHeight,
-          duration: 300,
-          useNativeDriver: true,
-        }),
-        Animated.timing(opacityAnim, {
-          toValue: 0,
-          duration: 300,
-          useNativeDriver: true,
-        }),
-      ]).start(() => {
-        setIsVisible(false);
-        setIsFilterModalOpen(false);
-      });
+    } else if (!visible && isVisible) {
+      setIsFilterModalOpen(false);
     }
-  }, [visible, isVisible, setIsFilterModalOpen]);
-=======
-      setLocalFilters(filters);
-      loadData();
-    }
-  }, [visible]);
->>>>>>> 69b75140
+  }, [visible, filters, setIsFilterModalOpen, isVisible]);
 
   const loadData = async () => {
     try {
